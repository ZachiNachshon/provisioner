--- conflicted
+++ resolved
@@ -58,15 +58,9 @@
 
 [tool.poetry.group.dev.dependencies]
 black = "^25.1.0"
-<<<<<<< HEAD
-pytest = "^8.3.2"
+pytest = "^8.4.2"
 mypy = "^1.17"
-coverage = "^7.8.2"
-=======
-pytest = "^8.4.2"
-mypy = "^1.15"
 coverage = "^7.9.1"
->>>>>>> a954c20e
 diagrams = "^0.24.1"
 ruff = "^0.12.12"
 docker = "^7.1.0"
